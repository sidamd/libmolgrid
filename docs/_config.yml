title: "libmolgrid: Grid-based molecular modeling"
email: "dkoes@pitt.edu"
description: >- 
  libmolgrid is a C++ library with Python bindings that generates tensors from molecular structures that are optimized for machine learning workflows
baseurl: ""
url: "" # the base hostname & protocol for your site, e.g. http://example.com

plugins:

# name of the software
name: libmolgrid

project:
    version: "1.0"
    download_url: https://github.com/gnina/libmolgrid

license:
    software: "Apache 2.0"
    software_url:  "http://www.apache.org/licenses/"

    docs: CC BY 3.0
    docs_url: http://creativecommons.org/licenses/by/3.0/

links:
    header:
    footer:
      - title: GitHub
        url: https://github.com/gnina/libmolgrid
      - title: Issues
        url: https://github.com/gnina/libmolgrid/issues?state=open

# documentation and tutorials are special
collections:
    docs:
      output: true
<<<<<<< HEAD
    python:
=======
    tutorials:
>>>>>>> e38dbd6d
      output: true

ui:
    header:
        color1: "#ffd91c"
        color2: "#080331"
        trianglify: false

social:
    github:
        user: dkoes
        repo: gnina/libmolgrid
    twitter:
        enabled: false
        via:
        hash:
        account:
    facebook:
        enabled: false
        profileUrl:

analytics:
    google: 

# Build settings
markdown: kramdown
exclude:
    - Gemfile
    - Gemfile.lock

# store empty array to use as a convenience
emptyArray: []<|MERGE_RESOLUTION|>--- conflicted
+++ resolved
@@ -33,11 +33,9 @@
 collections:
     docs:
       output: true
-<<<<<<< HEAD
     python:
-=======
+      output: true
     tutorials:
->>>>>>> e38dbd6d
       output: true
 
 ui:
