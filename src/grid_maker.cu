#include "grid_maker.h"

namespace libmolgrid {
    __shared__ uint scanScratch[LMG_CUDA_NUM_THREADS * 2];
    __shared__ uint scanBuffer[2][LMG_CUDA_NUM_THREADS];
    __shared__ uint scanOutput[LMG_CUDA_NUM_THREADS];
    __shared__ uint atomIndices[LMG_CUDA_NUM_THREADS];
    __shared__ uint atomMask[LMG_CUDA_NUM_THREADS];

    template <typename Dtype>
    __device__ void zero_grid(Grid<Dtype, 4, true>& grid) {
      size_t gsize = grid.size();
      Dtype* gdata = grid.data();
      size_t bIdx = blockIdx.x + blockIdx.y * gridDim.x + gridDim.x * gridDim.y * blockIdx.z;
      size_t tidx = bIdx * (blockDim.x * blockDim.y * blockDim.z)
                      + (threadIdx.z * (blockDim.x * blockDim.y))
                      + (threadIdx.y * blockDim.x) + threadIdx.x;
      if (tidx < gsize) 
        gdata[tidx] = 0;
    }

    template __device__ void zero_grid(Grid<float, 4, true> & grid);

    //TODO: warp shuffle version
    inline __device__ uint warpScanInclusive(int threadIndex, uint idata,
        volatile uint *s_Data, uint size) {
      uint pos = 2 * threadIndex - (threadIndex & (size - 1));
      s_Data[pos] = 0;
      pos += size;
      s_Data[pos] = idata;
    
      for (uint offset = 1; offset < size; offset <<= 1)
        s_Data[pos] += s_Data[pos - offset];
    
      return s_Data[pos];
    }
    
    inline __device__ uint warpScanExclusive(int threadIndex, uint idata,
        volatile uint *sScratch, uint size) {
      return warpScanInclusive(threadIndex, idata, sScratch, size) - idata;
    }
    
    __inline__ __device__ void sharedMemExclusiveScan(int threadIndex, uint* sInput,
        uint* sOutput) {
      uint idata = sInput[threadIndex];
      //Bottom-level inclusive warp scan
      uint warpResult = warpScanInclusive(threadIndex, idata, scanScratch,
          WARP_SIZE);
    
      // Save top elements of each warp for exclusive warp scan sync
      // to wait for warp scans to complete (because s_Data is being
      // overwritten)
      __syncthreads();
    
      if ((threadIndex & (WARP_SIZE - 1)) == (WARP_SIZE - 1)) {
        scanScratch[threadIndex >> LOG2_WARP_SIZE] = warpResult;
      }
    
      // wait for warp scans to complete
      __syncthreads();
    
      if (threadIndex < (LMG_CUDA_NUM_THREADS / WARP_SIZE)) {
        // grab top warp elements
        uint val = scanScratch[threadIndex];
        // calculate exclusive scan and write back to shared memory
        scanScratch[threadIndex] = warpScanExclusive(threadIndex, val, scanScratch,
            LMG_CUDA_NUM_THREADS >> LOG2_WARP_SIZE);
      }
    
      //return updated warp scans with exclusive scan results
      __syncthreads();
    
      sOutput[threadIndex] = warpResult + scanScratch[threadIndex >> LOG2_WARP_SIZE]
          - idata;
    }
    
    //return 1 if atom potentially overlaps block, 0 otherwise
    __device__
    unsigned GridMaker::atomOverlapsBlock(unsigned aidx, float3& grid_origin, 
        const Grid<float, 2, true>& coords, const Grid<float, 1, true>& type_index, 
        const Grid<float, 1, true>& radii) {
   
      if (type_index(aidx) < 0) return 0; //hydrogen
    
      unsigned xi = blockIdx.x * blockDim.x;
      unsigned yi = blockIdx.y * blockDim.y;
      unsigned zi = blockIdx.z * blockDim.z;
    
      //compute corners of block
      float startx = xi * resolution + grid_origin.x;
      float starty = yi * resolution + grid_origin.y;
      float startz = zi * resolution + grid_origin.z;
    
      float endx = startx + resolution * blockDim.x;
      float endy = starty + resolution * blockDim.y;
      float endz = startz + resolution * blockDim.z;
    
      float r = radii(aidx) * radiusmultiple;
      float centerx = coords(aidx, 0);
      float centery = coords(aidx, 1);
      float centerz = coords(aidx, 2);
    
      //does atom overlap box?
      return !((centerx - r > endx) || (centerx + r < startx)
          || (centery - r > endy) || (centery + r < starty)
          || (centerz - r > endz) || (centerz + r < startz));
    }

    template <typename Dtype>
    __device__ void GridMaker::set_atoms(size_t rel_atoms, float3& grid_origin, 
        const Grid<float, 2, true>& coords, const Grid<float, 1, true>& type_index, 
        const Grid<float, 1, true>& radii, Grid<Dtype, 4, true>& out) {
      //figure out what grid point we are 
      uint3 grid_indices;
      grid_indices.x = threadIdx.x + blockIdx.x * blockDim.x;
      grid_indices.y = threadIdx.y + blockIdx.y * blockDim.y;
      grid_indices.z = threadIdx.z + blockIdx.z * blockDim.z;

      if(grid_indices.x >= dim || grid_indices.y >= dim || grid_indices.z >= dim)
        return;//bail if we're off-grid, this should not be common

      //compute x,y,z coordinate of grid point
      float3 grid_coords;
      grid_coords.x = grid_indices.x * resolution + grid_origin.x;
      grid_coords.y = grid_indices.y * resolution + grid_origin.y;
      grid_coords.z = grid_indices.z * resolution + grid_origin.z;

      //iterate over all possibly relevant atoms
      for(size_t ai = 0; ai < rel_atoms; ai++) {
        size_t i = atomIndices[ai];
        float atype = type_index(i);
        if (atype >= 0) { //because of hydrogens on ligands
          float3 acoords;
          acoords.x = coords(i, 0);
          acoords.y = coords(i, 1);
          acoords.z = coords(i, 2);
          float ar = radii(i);
          float val = calcPoint(acoords, ar, grid_coords);
            if(binary) {
              if(val != 0) {
                out(atype, grid_indices.x, grid_indices.y, grid_indices.z) = 1.0;
              }
            }
            else {
                // out(atype, grid_indices.x, grid_indices.y, grid_indices.z) += val;
              size_t offset = ((((atype * dim) + grid_indices.x) * dim) +
                  grid_indices.y) * dim + grid_indices.z;
              *(out.data() + offset) += val;
            }
        }
      }
    }

    template <typename Dtype>
    __global__ void forward_gpu(GridMaker gmaker, float3 grid_origin,
        const Grid<float, 2, true> coords, const Grid<float, 1, true> type_index, 
        const Grid<float, 1, true> radii, Grid<Dtype, 4, true> out) {
<<<<<<< HEAD
      //start by zeroing out
      zero_grid(out);

=======
>>>>>>> f8b48341
      //this is the thread's index within its block, used to parallelize over atoms
      size_t total_atoms = coords.dimension(0);
      size_t tidx = ((threadIdx.z * blockDim.y) + threadIdx.y) * blockDim.x + threadIdx.x;
      //if there are more then LMG_CUDA_NUM_THREADS atoms, chunk them
      for(size_t atomoffset = 0; atomoffset < total_atoms; atomoffset += LMG_CUDA_NUM_THREADS) {
        //first parallelize over atoms to figure out if they might overlap this block
        size_t aidx = atomoffset + tidx;
        
        if(aidx < total_atoms) {
          atomMask[tidx] = gmaker.atomOverlapsBlock(aidx, grid_origin, coords,
              type_index, radii);
        }
        else {
          atomMask[tidx] = 0;
        }

        __syncthreads();
        
        //scan the mask to get just relevant indices
        sharedMemExclusiveScan(tidx, atomMask, scanOutput);
        
        __syncthreads();
        
        //do scatter (stream compaction)
        if(atomMask[tidx])
        {
          atomIndices[scanOutput[tidx]] = tidx + atomoffset;
        }
        __syncthreads();

        size_t rel_atoms = scanOutput[LMG_CUDA_NUM_THREADS - 1] + atomMask[LMG_CUDA_NUM_THREADS - 1];
        //atomIndex is now a list of rel_atoms possibly relevant atom indices
        gmaker.set_atoms(rel_atoms, grid_origin, coords, type_index, radii, out);
        __syncthreads();//everyone needs to finish before we muck with atomIndices again
      }
    }

    template <typename Dtype>
    void GridMaker::forward(float3 grid_center, const Grid<float, 2, true>& coords,
        const Grid<float, 1, true>& type_index, const Grid<float, 1, true>& radii,
        Grid<Dtype, 4, true>& out) const {
      //threads are laid out in three dimensions to match the voxel grid, 
      //8x8x8=512 threads per block
      dim3 threads(LMG_CUDA_BLOCKDIM, LMG_CUDA_BLOCKDIM, LMG_CUDA_BLOCKDIM);
      unsigned blocksperside = ceil(dim / float(LMG_CUDA_BLOCKDIM));
      dim3 blocks(blocksperside, blocksperside, blocksperside);
      float3 grid_origin = getGridOrigin(grid_center);

      //zero out grid to start
      LMG_CUDA_CHECK(cudaMemset(out.data(), 0, out.size() * sizeof(float)));
      forward_gpu<Dtype><<<blocks, threads>>>(*this, grid_origin, coords, type_index, radii, out);
      LMG_CUDA_CHECK(cudaPeekAtLastError());
    }

    template 
    void GridMaker::forward(float3 grid_center, const Grid<float, 2, true>& coords,
        const Grid<float, 1, true>& type_index, const Grid<float, 1, true>& radii,
        Grid<float, 4, true>& out) const;
} /* namespace libmolgrid */<|MERGE_RESOLUTION|>--- conflicted
+++ resolved
@@ -155,12 +155,6 @@
     __global__ void forward_gpu(GridMaker gmaker, float3 grid_origin,
         const Grid<float, 2, true> coords, const Grid<float, 1, true> type_index, 
         const Grid<float, 1, true> radii, Grid<Dtype, 4, true> out) {
-<<<<<<< HEAD
-      //start by zeroing out
-      zero_grid(out);
-
-=======
->>>>>>> f8b48341
       //this is the thread's index within its block, used to parallelize over atoms
       size_t total_atoms = coords.dimension(0);
       size_t tidx = ((threadIdx.z * blockDim.y) + threadIdx.y) * blockDim.x + threadIdx.x;
